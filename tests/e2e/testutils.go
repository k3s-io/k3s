package e2e

import (
	"fmt"
	"io/ioutil"
	"os"
	"os/exec"
	"path/filepath"
	"strconv"
	"strings"
)

type Node struct {
	Name       string
	Status     string
	Roles      string
	InternalIP string
	ExternalIP string
}

type Pod struct {
	NameSpace string
	Name      string
	Ready     string
	Status    string
	Restarts  string
	NodeIP    string
	Node      string
}

func CountOfStringInSlice(str string, pods []Pod) int {
	count := 0
	for _, pod := range pods {
		if strings.Contains(pod.Name, str) {
			count++
		}
	}
	return count
}

<<<<<<< HEAD
func CreateCluster(nodeOS string, serverCount, agentCount int) ([]string, []string, error) {
	serverNodeNames := make([]string, serverCount)
=======
func CreateCluster(nodeOS string, serverCount int, agentCount int, installType string) ([]string, []string, error) {
	serverNodenames := make([]string, serverCount)
>>>>>>> f090bf2d
	for i := 0; i < serverCount; i++ {
		serverNodenames[i] = "server-" + strconv.Itoa(i)
	}
	agentNodenames := make([]string, agentCount)
	for i := 0; i < agentCount; i++ {
		agentNodenames[i] = "agent-" + strconv.Itoa(i)
	}
	nodeRoles := strings.Join(serverNodenames, " ") + " " + strings.Join(agentNodenames, " ")

	nodeRoles = strings.TrimSpace(nodeRoles)
	nodeBoxes := strings.Repeat(nodeOS+" ", serverCount+agentCount)
	nodeBoxes = strings.TrimSpace(nodeBoxes)

	var testOptions string
	for _, env := range os.Environ() {
		if strings.HasPrefix(env, "E2E_") {
			testOptions += " " + env
		}
	}

	cmd := fmt.Sprintf(`E2E_NODE_ROLES="%s" E2E_NODE_BOXES="%s" %s vagrant up &> vagrant.log`, nodeRoles, nodeBoxes, testOptions)
	fmt.Println(cmd)
	if _, err := RunCommand(cmd); err != nil {
		fmt.Println("Error Creating Cluster", err)
		return nil, nil, err
	}
	return serverNodenames, agentNodenames, nil
}

func DeployWorkload(workload, kubeconfig string, arch bool) (string, error) {
	resource_dir := "../amd64_resource_files"
	if arch {
		resource_dir = "../arm64_resource_files"
	}
	files, err := ioutil.ReadDir(resource_dir)
	if err != nil {
		err = fmt.Errorf("%s : Unable to read resource manifest file for %s", err, workload)
		return "", err
	}
	fmt.Println("\nDeploying", workload)
	for _, f := range files {
		filename := filepath.Join(resource_dir, f.Name())
		if strings.TrimSpace(f.Name()) == workload {
			cmd := "kubectl apply -f " + filename + " --kubeconfig=" + kubeconfig
			return RunCommand(cmd)
		}
	}
	return "", nil
}

func DestroyCluster() error {
	if _, err := RunCommand("vagrant destroy -f"); err != nil {
		return err
	}
	return os.Remove("vagrant.log")
}

func FetchClusterIP(kubeconfig string, servicename string) (string, error) {
	cmd := "kubectl get svc " + servicename + " -o jsonpath='{.spec.clusterIP}' --kubeconfig=" + kubeconfig
	return RunCommand(cmd)
}

func FetchIngressIP(kubeconfig string) ([]string, error) {
	cmd := "kubectl get ing  ingress  -o jsonpath='{.status.loadBalancer.ingress[*].ip}' --kubeconfig=" + kubeconfig
	res, err := RunCommand(cmd)
	if err != nil {
		return nil, err
	}
	ingressIP := strings.Trim(res, " ")
	ingressIPs := strings.Split(ingressIP, " ")
	return ingressIPs, nil
}

func FetchNodeExternalIP(nodename string) (string, error) {
	cmd := "vagrant ssh " + nodename + " -c  \"ip -f inet addr show eth1| awk '/inet / {print $2}'|cut -d/ -f1\""
	ipaddr, err := RunCommand(cmd)
	if err != nil {
		return "", err
	}
	ips := strings.Trim(ipaddr, "")
	ip := strings.Split(ips, "inet")
	nodeip := strings.TrimSpace(ip[1])
	return nodeip, nil
}

func GenKubeConfigFile(serverName string) (string, error) {
	cmd := fmt.Sprintf("vagrant ssh %s -c \"sudo cat /etc/rancher/k3s/k3s.yaml\"", serverName)
	kubeConfig, err := RunCommand(cmd)
	if err != nil {
		return "", err
	}
	nodeIP, err := FetchNodeExternalIP(serverName)
	if err != nil {
		return "", err
	}
	kubeConfig = strings.Replace(kubeConfig, "127.0.0.1", nodeIP, 1)
	kubeConfigFile := fmt.Sprintf("kubeconfig-%s", serverName)
	if err := os.WriteFile(kubeConfigFile, []byte(kubeConfig), 0644); err != nil {
		return "", err
	}
	return kubeConfigFile, nil
}

func GetVagrantLog() string {
	log, err := os.Open("vagrant.log")
	if err != nil {
		return err.Error()
	}
	bytes, err := ioutil.ReadAll(log)
	if err != nil {
		return err.Error()
	}
	return string(bytes)
}

func ParseNodes(kubeConfig string, print bool) ([]Node, error) {
	nodes := make([]Node, 0, 10)
	nodeList := ""

	cmd := "kubectl get nodes --no-headers -o wide -A --kubeconfig=" + kubeConfig
	res, err := RunCommand(cmd)

	if err != nil {
		return nil, err
	}
	nodeList = strings.TrimSpace(res)
	split := strings.Split(nodeList, "\n")
	for _, rec := range split {
		if strings.TrimSpace(rec) != "" {
			fields := strings.Fields(rec)
			node := Node{
				Name:       fields[0],
				Status:     fields[1],
				Roles:      fields[2],
				InternalIP: fields[5],
				ExternalIP: fields[6],
			}
			nodes = append(nodes, node)
		}
	}
	if print {
		fmt.Println(nodeList)
	}
	return nodes, nil
}

func ParsePods(kubeconfig string, print bool) ([]Pod, error) {
	pods := make([]Pod, 0, 10)
	podList := ""

	cmd := "kubectl get pods -o wide --no-headers -A --kubeconfig=" + kubeconfig
	res, _ := RunCommand(cmd)
	res = strings.TrimSpace(res)
	podList = res

	split := strings.Split(res, "\n")
	for _, rec := range split {
		fields := strings.Fields(string(rec))
		pod := Pod{
			NameSpace: fields[0],
			Name:      fields[1],
			Ready:     fields[2],
			Status:    fields[3],
			Restarts:  fields[4],
			NodeIP:    fields[6],
			Node:      fields[7],
		}
		pods = append(pods, pod)
	}
	if print {
		fmt.Println(podList)
	}
	return pods, nil
}

// RestartCluster restarts the k3s service on each node given
func RestartCluster(nodeNames []string) error {
	for _, nodeName := range nodeNames {
		cmd := "sudo systemctl restart k3s"
		if _, err := RunCmdOnNode(cmd, nodeName); err != nil {
			return err
		}
	}
	return nil
}

// RunCmdOnNode executes a command from within the given node
func RunCmdOnNode(cmd string, nodename string) (string, error) {
	runcmd := "vagrant ssh -c \"" + cmd + "\" " + nodename
	return RunCommand(runcmd)
}

// RunCommand executes a command on the host
func RunCommand(cmd string) (string, error) {
	c := exec.Command("bash", "-c", cmd)
	out, err := c.CombinedOutput()
	return string(out), err
}

func UpgradeCluster(serverNodenames []string, agentNodenames []string) error {
	for _, nodeName := range serverNodenames {
		cmd := "RELEASE_CHANNEL=commit vagrant provision " + nodeName
		fmt.Println(cmd)
		if out, err := RunCommand(cmd); err != nil {
			fmt.Println("Error Upgrading Cluster", out)
			return err
		}
	}
	for _, nodeName := range agentNodenames {
		cmd := "RELEASE_CHANNEL=commit vagrant provision " + nodeName
		if _, err := RunCommand(cmd); err != nil {
			fmt.Println("Error Upgrading Cluster", err)
			return err
		}
	}
	return nil
}<|MERGE_RESOLUTION|>--- conflicted
+++ resolved
@@ -38,13 +38,8 @@
 	return count
 }
 
-<<<<<<< HEAD
 func CreateCluster(nodeOS string, serverCount, agentCount int) ([]string, []string, error) {
 	serverNodeNames := make([]string, serverCount)
-=======
-func CreateCluster(nodeOS string, serverCount int, agentCount int, installType string) ([]string, []string, error) {
-	serverNodenames := make([]string, serverCount)
->>>>>>> f090bf2d
 	for i := 0; i < serverCount; i++ {
 		serverNodenames[i] = "server-" + strconv.Itoa(i)
 	}
