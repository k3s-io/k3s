package validatecluster

import (
	"flag"
	"fmt"
	"os"
	"strings"
	"testing"

	. "github.com/onsi/ginkgo/v2"
	. "github.com/onsi/gomega"
	"github.com/rancher/k3s/tests/e2e"
)

// Valid nodeOS: generic/ubuntu2004, opensuse/Leap-15.3.x86_64, dweomer/microos.amd64
var nodeOS = flag.String("nodeOS", "generic/ubuntu2004", "VM operating system")
var serverCount = flag.Int("serverCount", 3, "number of server nodes")
var agentCount = flag.Int("agentCount", 2, "number of agent nodes")

// Environment Variables Info:
// E2E_EXTERNAL_DB: mysql or postgres, nil for embedded etcd
// E2E_RELEASE_VERSION=v1.23.1+k3s2 or nil for latest commit from master

func Test_E2EClusterValidation(t *testing.T) {
	RegisterFailHandler(Fail)
	flag.Parse()
	RunSpecs(t, "Create Cluster Test Suite")
}

var (
	kubeConfigFile  string
	serverNodenames []string
	agentNodenames  []string
)

var _ = Describe("Verify Create", func() {
	Context("Cluster :", func() {
		It("Starts up with no issues", func() {
			var err error
<<<<<<< HEAD
			serverNodenames, agentNodenames, err = e2e.CreateCluster(*nodeOS, *serverCount, *agentCount)
			Expect(err).NotTo(HaveOccurred())
=======
			serverNodenames, agentNodenames, err = e2e.CreateCluster(*nodeOS, *serverCount, *agentCount, *installType)
			Expect(err).NotTo(HaveOccurred(), e2e.GetVagrantLog)
>>>>>>> f090bf2d
			fmt.Println("CLUSTER CONFIG")
			fmt.Println("OS:", *nodeOS)
			fmt.Println("Server Nodes:", serverNodenames)
			fmt.Println("Agent Nodes:", agentNodenames)
			kubeConfigFile, err = e2e.GenKubeConfigFile(serverNodenames[0])
			Expect(err).NotTo(HaveOccurred())
		})

		It("Checks Node and Pod Status", func() {
			fmt.Printf("\nFetching node status\n")
			Eventually(func(g Gomega) {
				nodes, err := e2e.ParseNodes(kubeConfigFile, false)
				g.Expect(err).NotTo(HaveOccurred())
				for _, node := range nodes {
					g.Expect(node.Status).Should(Equal("Ready"))
				}
			}, "420s", "5s").Should(Succeed())
			_, _ = e2e.ParseNodes(kubeConfigFile, true)

			fmt.Printf("\nFetching Pods status\n")
			Eventually(func(g Gomega) {
				pods, err := e2e.ParsePods(kubeConfigFile, false)
				g.Expect(err).NotTo(HaveOccurred())
				for _, pod := range pods {
					if strings.Contains(pod.Name, "helm-install") {
						g.Expect(pod.Status).Should(Equal("Completed"), pod.Name)
					} else {
						g.Expect(pod.Status).Should(Equal("Running"), pod.Name)
					}
				}
			}, "420s", "5s").Should(Succeed())
			_, _ = e2e.ParsePods(kubeConfigFile, true)
		})

		It("Verifies ClusterIP Service", func() {
			_, err := e2e.DeployWorkload("clusterip.yaml", kubeConfigFile, false)
			Expect(err).NotTo(HaveOccurred(), "Cluster IP manifest not deployed")

			Eventually(func(g Gomega) {
				cmd := "kubectl get pods -o=name -l k8s-app=nginx-app-clusterip --field-selector=status.phase=Running --kubeconfig=" + kubeConfigFile
				res, err := e2e.RunCommand(cmd)
				Expect(err).NotTo(HaveOccurred())
				g.Expect(res).Should((ContainSubstring("test-clusterip")))
			}, "240s", "5s").Should(Succeed())

			clusterip, _ := e2e.FetchClusterIP(kubeConfigFile, "nginx-clusterip-svc")
			cmd := "curl -L --insecure http://" + clusterip + "/name.html"
			fmt.Println(cmd)
			for _, nodeName := range serverNodenames {
				Eventually(func(g Gomega) {
					res, err := e2e.RunCmdOnNode(cmd, nodeName)
					g.Expect(err).NotTo(HaveOccurred())
					fmt.Println(res)
					Expect(res).Should(ContainSubstring("test-clusterip"))
				}, "120s", "10s").Should(Succeed())
			}
		})

		It("Verifies NodePort Service", func() {
			_, err := e2e.DeployWorkload("nodeport.yaml", kubeConfigFile, false)
			Expect(err).NotTo(HaveOccurred(), "NodePort manifest not deployed")

			for _, nodeName := range serverNodenames {
				node_external_ip, _ := e2e.FetchNodeExternalIP(nodeName)
				cmd := "kubectl get service nginx-nodeport-svc --kubeconfig=" + kubeConfigFile + " --output jsonpath=\"{.spec.ports[0].nodePort}\""
				nodeport, err := e2e.RunCommand(cmd)
				Expect(err).NotTo(HaveOccurred())

				Eventually(func(g Gomega) {
					cmd := "kubectl get pods -o=name -l k8s-app=nginx-app-nodeport --field-selector=status.phase=Running --kubeconfig=" + kubeConfigFile
					res, err := e2e.RunCommand(cmd)
					Expect(err).NotTo(HaveOccurred())
					g.Expect(res).Should(ContainSubstring("test-nodeport"), "nodeport pod was not created")
				}, "240s", "5s").Should(Succeed())

				cmd = "curl -L --insecure http://" + node_external_ip + ":" + nodeport + "/name.html"
				fmt.Println(cmd)
				Eventually(func(g Gomega) {
					res, err := e2e.RunCommand(cmd)
					Expect(err).NotTo(HaveOccurred())
					fmt.Println(res)
					g.Expect(res).Should(ContainSubstring("test-nodeport"))
				}, "240s", "5s").Should(Succeed())
			}
		})

		It("Verifies LoadBalancer Service", func() {
			_, err := e2e.DeployWorkload("loadbalancer.yaml", kubeConfigFile, false)
			Expect(err).NotTo(HaveOccurred(), "Loadbalancer manifest not deployed")

			for _, nodeName := range serverNodenames {
				ip, _ := e2e.FetchNodeExternalIP(nodeName)

				cmd := "kubectl get service nginx-loadbalancer-svc --kubeconfig=" + kubeConfigFile + " --output jsonpath=\"{.spec.ports[0].port}\""
				port, err := e2e.RunCommand(cmd)
				Expect(err).NotTo(HaveOccurred())

				Eventually(func(g Gomega) {
					cmd := "kubectl get pods -o=name -l k8s-app=nginx-app-loadbalancer --field-selector=status.phase=Running --kubeconfig=" + kubeConfigFile
					res, err := e2e.RunCommand(cmd)
					Expect(err).NotTo(HaveOccurred())
					g.Expect(res).Should(ContainSubstring("test-loadbalancer"))
				}, "240s", "5s").Should(Succeed())

				Eventually(func(g Gomega) {
					cmd = "curl -L --insecure http://" + ip + ":" + port + "/name.html"
					fmt.Println(cmd)
					res, err := e2e.RunCommand(cmd)
					Expect(err).NotTo(HaveOccurred())
					fmt.Println(res)
					g.Expect(res).Should(ContainSubstring("test-loadbalancer"))
				}, "240s", "5s").Should(Succeed())
			}
		})

		It("Verifies Ingress", func() {
			_, err := e2e.DeployWorkload("ingress.yaml", kubeConfigFile, false)
			Expect(err).NotTo(HaveOccurred(), "Ingress manifest not deployed")

			for _, nodeName := range serverNodenames {
				ip, _ := e2e.FetchNodeExternalIP(nodeName)
				cmd := "curl  --header host:foo1.bar.com" + " http://" + ip + "/name.html"
				fmt.Println(cmd)

				Eventually(func(g Gomega) {
					res, err := e2e.RunCommand(cmd)
					g.Expect(err).NotTo(HaveOccurred())
					fmt.Println(res)
					g.Expect(res).Should(ContainSubstring("test-ingress"))
				}, "240s", "5s").Should(Succeed())
			}
		})

		It("Verifies Daemonset", func() {
			_, err := e2e.DeployWorkload("daemonset.yaml", kubeConfigFile, false)
			Expect(err).NotTo(HaveOccurred(), "Daemonset manifest not deployed")

			nodes, _ := e2e.ParseNodes(kubeConfigFile, false)
			pods, _ := e2e.ParsePods(kubeConfigFile, false)

			Eventually(func(g Gomega) {
				count := e2e.CountOfStringInSlice("test-daemonset", pods)
				fmt.Println("POD COUNT")
				fmt.Println(count)
				fmt.Println("NODE COUNT")
				fmt.Println(len(nodes))
				g.Expect(len(nodes)).Should((Equal(count)), "Daemonset pod count does not match node count")
			}, "420s", "10s").Should(Succeed())
		})

		It("Verifies dns access", func() {
			_, err := e2e.DeployWorkload("dnsutils.yaml", kubeConfigFile, false)
			Expect(err).NotTo(HaveOccurred(), "dnsutils manifest not deployed")

			Eventually(func(g Gomega) {
				cmd := "kubectl get pods dnsutils --kubeconfig=" + kubeConfigFile
				res, _ := e2e.RunCommand(cmd)
				fmt.Println(res)
				g.Expect(res).Should(ContainSubstring("dnsutils"))
			}, "420s", "2s").Should(Succeed())

			Eventually(func(g Gomega) {
				cmd := "kubectl --kubeconfig=" + kubeConfigFile + " exec -i -t dnsutils -- nslookup kubernetes.default"
				fmt.Println(cmd)
				res, _ := e2e.RunCommand(cmd)
				fmt.Println(res)
				g.Expect(res).Should(ContainSubstring("kubernetes.default.svc.cluster.local"))
			}, "420s", "2s").Should(Succeed())
		})

		It("Verifies Local Path Provisioner storage ", func() {
			_, err := e2e.DeployWorkload("local-path-provisioner.yaml", kubeConfigFile, false)
			Expect(err).NotTo(HaveOccurred(), "local-path-provisioner manifest not deployed")

			Eventually(func(g Gomega) {
				cmd := "kubectl get pvc local-path-pvc --kubeconfig=" + kubeConfigFile
				res, err := e2e.RunCommand(cmd)
				g.Expect(err).NotTo(HaveOccurred())
				fmt.Println(res)
				g.Expect(res).Should(ContainSubstring("local-path-pvc"))
				g.Expect(res).Should(ContainSubstring("Bound"))
			}, "420s", "2s").Should(Succeed())

			Eventually(func(g Gomega) {
				cmd := "kubectl get pod volume-test --kubeconfig=" + kubeConfigFile
				res, err := e2e.RunCommand(cmd)
				Expect(err).NotTo(HaveOccurred())
				fmt.Println(res)
				g.Expect(res).Should(ContainSubstring("volume-test"))
				g.Expect(res).Should(ContainSubstring("Running"))
			}, "420s", "2s").Should(Succeed())

			cmd := "kubectl --kubeconfig=" + kubeConfigFile + " exec volume-test -- sh -c 'echo local-path-test > /data/test'"
			_, err = e2e.RunCommand(cmd)
			Expect(err).NotTo(HaveOccurred())
			fmt.Println("Data stored in pvc: local-path-test")

			cmd = "kubectl delete pod volume-test --kubeconfig=" + kubeConfigFile
			res, err := e2e.RunCommand(cmd)
			Expect(err).NotTo(HaveOccurred())
			fmt.Println(res)

			_, err = e2e.DeployWorkload("local-path-provisioner.yaml", kubeConfigFile, false)
			Expect(err).NotTo(HaveOccurred(), "local-path-provisioner manifest not deployed")

			Eventually(func(g Gomega) {
				cmd := "kubectl get pods -o=name -l app=local-path-provisioner --field-selector=status.phase=Running -n kube-system --kubeconfig=" + kubeConfigFile
				res, _ := e2e.RunCommand(cmd)
				fmt.Println(res)
				g.Expect(res).Should(ContainSubstring("local-path-provisioner"))
			}, "420s", "2s").Should(Succeed())

			Eventually(func(g Gomega) {
				cmd := "kubectl get pod volume-test --kubeconfig=" + kubeConfigFile
				res, err := e2e.RunCommand(cmd)
				g.Expect(err).NotTo(HaveOccurred())
				fmt.Println(res)
				g.Expect(res).Should(ContainSubstring("volume-test"))
				g.Expect(res).Should(ContainSubstring("Running"))
			}, "420s", "2s").Should(Succeed())

			Eventually(func(g Gomega) {
				cmd = "kubectl exec volume-test cat /data/test --kubeconfig=" + kubeConfigFile
				res, err = e2e.RunCommand(cmd)
				g.Expect(err).NotTo(HaveOccurred())
				fmt.Println("Data after re-creation", res)
				g.Expect(res).Should(ContainSubstring("local-path-test"))
			}, "180s", "2s").Should(Succeed())
		})
	})
})

var failed = false
var _ = AfterEach(func() {
	failed = failed || CurrentGinkgoTestDescription().Failed
})

var _ = AfterSuite(func() {
	if failed {
		fmt.Println("FAILED!")
	} else {
		Expect(e2e.DestroyCluster()).To(Succeed())
		Expect(os.Remove(kubeConfigFile)).To(Succeed())
	}
})<|MERGE_RESOLUTION|>--- conflicted
+++ resolved
@@ -37,13 +37,8 @@
 	Context("Cluster :", func() {
 		It("Starts up with no issues", func() {
 			var err error
-<<<<<<< HEAD
 			serverNodenames, agentNodenames, err = e2e.CreateCluster(*nodeOS, *serverCount, *agentCount)
 			Expect(err).NotTo(HaveOccurred())
-=======
-			serverNodenames, agentNodenames, err = e2e.CreateCluster(*nodeOS, *serverCount, *agentCount, *installType)
-			Expect(err).NotTo(HaveOccurred(), e2e.GetVagrantLog)
->>>>>>> f090bf2d
 			fmt.Println("CLUSTER CONFIG")
 			fmt.Println("OS:", *nodeOS)
 			fmt.Println("Server Nodes:", serverNodenames)
