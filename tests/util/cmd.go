--- conflicted
+++ resolved
@@ -11,12 +11,9 @@
 	"github.com/sirupsen/logrus"
 )
 
-<<<<<<< HEAD
 // Compile-time variable
 var existingServer = "False"
 
-=======
->>>>>>> 66dacc6e
 func findK3sExecutable() string {
 	k3sBin := "dist/artifacts/k3s"
 	for {
