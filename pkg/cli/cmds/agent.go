package cmds

import (
	"os"
	"path/filepath"

	"github.com/urfave/cli"
)

type Agent struct {
	Token                    string
	TokenFile                string
<<<<<<< HEAD
    ServerURL                string
=======
	ServerURL                string
	ResolvConf               string
>>>>>>> 93cc6462
	DataDir                  string
	ContainerdConfig		 string
	NodeIP                   string
	NodeName                 string
	ClusterSecret            string
	Docker                   bool
	ContainerRuntimeEndpoint string
	NoFlannel                bool
	Debug                    bool
	AgentShared
}

type AgentShared struct {
	NodeIP string
}

var (
	appName     = filepath.Base(os.Args[0])
	AgentConfig Agent
	NodeIPFlag  = cli.StringFlag{
		Name:        "node-ip,i",
		Usage:       "(agent) IP address to advertise for node",
		Destination: &AgentConfig.NodeIP,
	}
	NodeNameFlag = cli.StringFlag{
		Name:        "node-name",
		Usage:       "(agent) Node name",
		EnvVar:      "K3S_NODE_NAME",
		Destination: &AgentConfig.NodeName,
	}
	DockerFlag = cli.BoolFlag{
		Name:        "docker",
		Usage:       "(agent) Use docker instead of containerd",
		Destination: &AgentConfig.Docker,
	}
	FlannelFlag = cli.BoolFlag{
		Name:        "no-flannel",
		Usage:       "(agent) Disable embedded flannel",
		Destination: &AgentConfig.NoFlannel,
	}
	CRIEndpointFlag = cli.StringFlag{
		Name:        "container-runtime-endpoint",
		Usage:       "(agent) Disable embedded containerd and use alternative CRI implementation",
		Destination: &AgentConfig.ContainerRuntimeEndpoint,
	}
	ResolvConfFlag = cli.StringFlag{
		Name:        "resolv-conf",
		Usage:       "Kubelet resolv.conf file",
		EnvVar:      "K3S_RESOLV_CONF",
		Destination: &AgentConfig.ResolvConf,
	}
)

func NewAgentCommand(action func(ctx *cli.Context) error) cli.Command {
	return cli.Command{
		Name:      "agent",
		Usage:     "Run node agent",
		UsageText: appName + " agent [OPTIONS]",
		Action:    action,
		Flags: []cli.Flag{
			cli.StringFlag{
				Name:        "token,t",
				Usage:       "Token to use for authentication",
				EnvVar:      "K3S_TOKEN",
				Destination: &AgentConfig.Token,
			},
			cli.StringFlag{
				Name:        "token-file",
				Usage:       "Token file to use for authentication",
				EnvVar:      "K3S_TOKEN_FILE",
				Destination: &AgentConfig.TokenFile,
			},
			cli.StringFlag{
				Name:        "server,s",
				Usage:       "Server to connect to",
				EnvVar:      "K3S_URL",
				Destination: &AgentConfig.ServerURL,
			},
			cli.StringFlag{
				Name:        "data-dir,d",
				Usage:       "Folder to hold state",
				Destination: &AgentConfig.DataDir,
				Value:       "/var/lib/rancher/k3s",
			},
			cli.StringFlag{
				Name:        "containerd-config-template",
				Usage:       "Use Custom Containerd config file",
				Destination: &AgentConfig.ContainerdConfig,
				Value:       "",
			},
			cli.StringFlag{
				Name:        "cluster-secret",
				Usage:       "Shared secret used to bootstrap a cluster",
				Destination: &AgentConfig.ClusterSecret,
				EnvVar:      "K3S_CLUSTER_SECRET",
			},
			DockerFlag,
			FlannelFlag,
			NodeNameFlag,
			NodeIPFlag,
			CRIEndpointFlag,
			ResolvConfFlag,
		},
	}
}<|MERGE_RESOLUTION|>--- conflicted
+++ resolved
@@ -10,12 +10,8 @@
 type Agent struct {
 	Token                    string
 	TokenFile                string
-<<<<<<< HEAD
-    ServerURL                string
-=======
 	ServerURL                string
 	ResolvConf               string
->>>>>>> 93cc6462
 	DataDir                  string
 	ContainerdConfig		 string
 	NodeIP                   string
