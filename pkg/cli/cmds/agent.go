package cmds

import (
	"os"
	"path/filepath"

	"github.com/k3s-io/k3s/pkg/version"
	"github.com/pkg/errors"
	"github.com/urfave/cli"
)

type Agent struct {
	Token                    string
	TokenFile                string
	ClusterSecret            string
	ServerURL                string
	APIAddressCh             chan []string
	DisableLoadBalancer      bool
	DisableServiceLB         bool
	ETCDAgent                bool
	LBServerPort             int
	ResolvConf               string
	DataDir                  string
	NodeIP                   cli.StringSlice
	NodeExternalIP           cli.StringSlice
	NodeName                 string
	PauseImage               string
	Snapshotter              string
	Docker                   bool
	ContainerRuntimeEndpoint string
	NoFlannel                bool
	FlannelIface             string
	FlannelConf              string
	FlannelCniConfFile       string
	Debug                    bool
	Rootless                 bool
	RootlessAlreadyUnshared  bool
	WithNodeID               bool
	EnableSELinux            bool
	ProtectKernelDefaults    bool
	ClusterReset             bool
	PrivateRegistry          string
	SystemDefaultRegistry    string
	AirgapExtraRegistry      cli.StringSlice
	ExtraKubeletArgs         cli.StringSlice
	ExtraKubeProxyArgs       cli.StringSlice
	Labels                   cli.StringSlice
	Taints                   cli.StringSlice
	ImageCredProvBinDir      string
	ImageCredProvConfig      string
	AgentReady               chan<- struct{}
	AgentShared
}

type AgentShared struct {
	NodeIP string
}

var (
	appName        = filepath.Base(os.Args[0])
	AgentConfig    Agent
	AgentTokenFlag = cli.StringFlag{
		Name:        "token,t",
		Usage:       "(cluster) Token to use for authentication",
		EnvVar:      version.ProgramUpper + "_TOKEN",
		Destination: &AgentConfig.Token,
	}
	NodeIPFlag = cli.StringSliceFlag{
		Name:  "node-ip,i",
		Usage: "(agent/networking) IPv4/IPv6 addresses to advertise for node",
		Value: &AgentConfig.NodeIP,
	}
	NodeExternalIPFlag = cli.StringSliceFlag{
		Name:  "node-external-ip",
		Usage: "(agent/networking) IPv4/IPv6 external IP addresses to advertise for node",
		Value: &AgentConfig.NodeExternalIP,
	}
	NodeNameFlag = cli.StringFlag{
		Name:        "node-name",
		Usage:       "(agent/node) Node name",
		EnvVar:      version.ProgramUpper + "_NODE_NAME",
		Destination: &AgentConfig.NodeName,
	}
	WithNodeIDFlag = cli.BoolFlag{
		Name:        "with-node-id",
		Usage:       "(agent/node) Append id to node name",
		Destination: &AgentConfig.WithNodeID,
	}
	ProtectKernelDefaultsFlag = cli.BoolFlag{
		Name:        "protect-kernel-defaults",
		Usage:       "(agent/node) Kernel tuning behavior. If set, error if kernel tunables are different than kubelet defaults.",
		Destination: &AgentConfig.ProtectKernelDefaults,
	}
	SELinuxFlag = cli.BoolFlag{
		Name:        "selinux",
		Usage:       "(agent/node) Enable SELinux in containerd",
		Destination: &AgentConfig.EnableSELinux,
		EnvVar:      version.ProgramUpper + "_SELINUX",
	}
	LBServerPortFlag = cli.IntFlag{
		Name:        "lb-server-port",
		Usage:       "(agent/node) Local port for supervisor client load-balancer. If the supervisor and apiserver are not colocated an additional port 1 less than this port will also be used for the apiserver client load-balancer.",
		Destination: &AgentConfig.LBServerPort,
		EnvVar:      version.ProgramUpper + "_LB_SERVER_PORT",
		Value:       6444,
	}
	DockerFlag = cli.BoolFlag{
		Name:        "docker",
		Usage:       "(agent/runtime) (experimental) Use cri-dockerd instead of containerd",
		Destination: &AgentConfig.Docker,
	}
	CRIEndpointFlag = cli.StringFlag{
		Name:        "container-runtime-endpoint",
		Usage:       "(agent/runtime) Disable embedded containerd and use the CRI socket at the given path; when used with --docker this sets the docker socket path",
		Destination: &AgentConfig.ContainerRuntimeEndpoint,
	}
	PrivateRegistryFlag = cli.StringFlag{
		Name:        "private-registry",
		Usage:       "(agent/runtime) Private registry configuration file",
		Destination: &AgentConfig.PrivateRegistry,
		Value:       "/etc/rancher/" + version.Program + "/registries.yaml",
	}
	AirgapExtraRegistryFlag = cli.StringSliceFlag{
		Name:   "airgap-extra-registry",
		Usage:  "(agent/runtime) Additional registry to tag airgap images as being sourced from",
		Value:  &AgentConfig.AirgapExtraRegistry,
		Hidden: true,
	}
	PauseImageFlag = cli.StringFlag{
		Name:        "pause-image",
		Usage:       "(agent/runtime) Customized pause image for containerd or docker sandbox",
		Destination: &AgentConfig.PauseImage,
		Value:       DefaultPauseImage,
	}
	SnapshotterFlag = cli.StringFlag{
		Name:        "snapshotter",
		Usage:       "(agent/runtime) Override default containerd snapshotter",
		Destination: &AgentConfig.Snapshotter,
		Value:       DefaultSnapshotter,
	}
	FlannelIfaceFlag = cli.StringFlag{
		Name:        "flannel-iface",
		Usage:       "(agent/networking) Override default flannel interface",
		Destination: &AgentConfig.FlannelIface,
	}
	FlannelConfFlag = cli.StringFlag{
		Name:        "flannel-conf",
		Usage:       "(agent/networking) Override default flannel config file",
		Destination: &AgentConfig.FlannelConf,
	}
	FlannelCniConfFileFlag = cli.StringFlag{
		Name:        "flannel-cni-conf",
		Usage:       "(agent/networking) Override default flannel cni config file",
		Destination: &AgentConfig.FlannelCniConfFile,
	}
	ResolvConfFlag = cli.StringFlag{
		Name:        "resolv-conf",
		Usage:       "(agent/networking) Kubelet resolv.conf file",
		EnvVar:      version.ProgramUpper + "_RESOLV_CONF",
		Destination: &AgentConfig.ResolvConf,
	}
	ExtraKubeletArgs = cli.StringSliceFlag{
		Name:  "kubelet-arg",
		Usage: "(agent/flags) Customized flag for kubelet process",
		Value: &AgentConfig.ExtraKubeletArgs,
	}
	ExtraKubeProxyArgs = cli.StringSliceFlag{
		Name:  "kube-proxy-arg",
		Usage: "(agent/flags) Customized flag for kube-proxy process",
		Value: &AgentConfig.ExtraKubeProxyArgs,
	}
	NodeTaints = cli.StringSliceFlag{
		Name:  "node-taint",
		Usage: "(agent/node) Registering kubelet with set of taints",
		Value: &AgentConfig.Taints,
	}
	NodeLabels = cli.StringSliceFlag{
		Name:  "node-label",
		Usage: "(agent/node) Registering and starting kubelet with set of labels",
		Value: &AgentConfig.Labels,
	}
	ImageCredProvBinDirFlag = cli.StringFlag{
		Name:        "image-credential-provider-bin-dir",
		Usage:       "(agent/node) The path to the directory where credential provider plugin binaries are located",
		Destination: &AgentConfig.ImageCredProvBinDir,
		Value:       "/var/lib/rancher/credentialprovider/bin",
	}
	ImageCredProvConfigFlag = cli.StringFlag{
		Name:        "image-credential-provider-config",
		Usage:       "(agent/node) The path to the credential provider plugin config file",
		Destination: &AgentConfig.ImageCredProvConfig,
		Value:       "/var/lib/rancher/credentialprovider/config.yaml",
	}
	DisableSELinuxFlag = cli.BoolTFlag{
		Name:   "disable-selinux",
		Usage:  "(deprecated) Use --selinux to explicitly enable SELinux",
		Hidden: true,
	}
	FlannelFlag = cli.BoolFlag{
		Hidden:      true,
		Name:        "no-flannel",
		Usage:       "(deprecated) use --flannel-backend=none",
		Destination: &AgentConfig.NoFlannel,
	}
)

func CheckSELinuxFlags(ctx *cli.Context) error {
	disable, enable := DisableSELinuxFlag.Name, SELinuxFlag.Name
	switch {
	case ctx.IsSet(disable) && ctx.IsSet(enable):
		return errors.Errorf("--%s is deprecated in favor of --%s to affirmatively enable it in containerd", disable, enable)
	case ctx.IsSet(disable):
		AgentConfig.EnableSELinux = !ctx.Bool(disable)
	}
	return nil
}
func NewAgentCommand(action func(ctx *cli.Context) error) cli.Command {
	return cli.Command{
		Name:      "agent",
		Usage:     "Run node agent",
		UsageText: appName + " agent [OPTIONS]",
		Before:    CheckSELinuxFlags,
		Action:    action,
		Flags: []cli.Flag{
			ConfigFlag,
			DebugFlag,
			VLevel,
			VModule,
			LogFile,
			AlsoLogToStderr,
			AgentTokenFlag,
			cli.StringFlag{
				Name:        "token-file",
				Usage:       "(cluster) Token file to use for authentication",
				EnvVar:      version.ProgramUpper + "_TOKEN_FILE",
				Destination: &AgentConfig.TokenFile,
			},
			cli.StringFlag{
				Name:        "server,s",
				Usage:       "(cluster) Server to connect to",
				EnvVar:      version.ProgramUpper + "_URL",
				Destination: &AgentConfig.ServerURL,
			},
			cli.StringFlag{
				Name:        "data-dir,d",
				Usage:       "(agent/data) Folder to hold state",
				Destination: &AgentConfig.DataDir,
				Value:       "/var/lib/rancher/" + version.Program + "",
			},
			NodeNameFlag,
			WithNodeIDFlag,
			NodeLabels,
			NodeTaints,
			ImageCredProvBinDirFlag,
			ImageCredProvConfigFlag,
			&SELinuxFlag,
			LBServerPortFlag,
			ProtectKernelDefaultsFlag,
			CRIEndpointFlag,
			PauseImageFlag,
			SnapshotterFlag,
			PrivateRegistryFlag,
			AirgapExtraRegistryFlag,
			NodeIPFlag,
			NodeExternalIPFlag,
			ResolvConfFlag,
			FlannelIfaceFlag,
			FlannelConfFlag,
			FlannelCniConfFileFlag,
			ExtraKubeletArgs,
			ExtraKubeProxyArgs,
			cli.BoolFlag{
				Name:        "rootless",
				Usage:       "(experimental) Run rootless",
				Destination: &AgentConfig.Rootless,
			},
<<<<<<< HEAD
			&SELinuxFlag,
			LBServerPortFlag,
			cli.BoolFlag{
				Name:        "disable-load-balancer",
				Usage:       "(agent/node) Disable local load balancer to apiserver",
				Destination: &AgentConfig.DisableLoadBalancer,
			},
=======
>>>>>>> dbc7c724

			// Deprecated/hidden below

			&DisableSELinuxFlag,
			DockerFlag,
			FlannelFlag,
			cli.StringFlag{
				Name:        "cluster-secret",
				Usage:       "(deprecated) use --token",
				Destination: &AgentConfig.ClusterSecret,
				EnvVar:      version.ProgramUpper + "_CLUSTER_SECRET",
				Hidden:      true,
			},
		},
	}
}<|MERGE_RESOLUTION|>--- conflicted
+++ resolved
@@ -274,7 +274,6 @@
 				Usage:       "(experimental) Run rootless",
 				Destination: &AgentConfig.Rootless,
 			},
-<<<<<<< HEAD
 			&SELinuxFlag,
 			LBServerPortFlag,
 			cli.BoolFlag{
@@ -282,8 +281,6 @@
 				Usage:       "(agent/node) Disable local load balancer to apiserver",
 				Destination: &AgentConfig.DisableLoadBalancer,
 			},
-=======
->>>>>>> dbc7c724
 
 			// Deprecated/hidden below
 
