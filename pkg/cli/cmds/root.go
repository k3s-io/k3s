package cmds

import (
	"fmt"
	"os"
	"runtime"

<<<<<<< HEAD
	"github.com/k3s-io/k3s/pkg/version"
	"github.com/sirupsen/logrus"
=======
	"github.com/rancher/k3s/pkg/version"
>>>>>>> db5e5d35
	"github.com/urfave/cli"
)

var (
	Debug     bool
	DebugFlag = cli.BoolFlag{
		Name:        "debug",
		Usage:       "(logging) Turn on debug logs",
		Destination: &Debug,
		EnvVar:      version.ProgramUpper + "_DEBUG",
	}
)

func init() {
	// hack - force "file,dns" lookup order if go dns is used
	if os.Getenv("RES_OPTIONS") == "" {
		os.Setenv("RES_OPTIONS", " ")
	}
}

func NewApp() *cli.App {
	app := cli.NewApp()
	app.Name = appName
	app.Usage = "Kubernetes, but small and simple"
	app.Version = fmt.Sprintf("%s (%s)", version.Version, version.GitCommit)
	cli.VersionPrinter = func(c *cli.Context) {
		fmt.Printf("%s version %s\n", app.Name, app.Version)
		fmt.Printf("go version %s\n", runtime.Version())
	}
	app.Flags = []cli.Flag{
		DebugFlag,
		cli.StringFlag{
			Name:  "data-dir,d",
			Usage: "(data) Folder to hold state default /var/lib/rancher/" + version.Program + " or ${HOME}/.rancher/" + version.Program + " if not root",
		},
	}

	return app
}<|MERGE_RESOLUTION|>--- conflicted
+++ resolved
@@ -5,12 +5,8 @@
 	"os"
 	"runtime"
 
-<<<<<<< HEAD
 	"github.com/k3s-io/k3s/pkg/version"
 	"github.com/sirupsen/logrus"
-=======
-	"github.com/rancher/k3s/pkg/version"
->>>>>>> db5e5d35
 	"github.com/urfave/cli"
 )
 
