package agent

import (
	"context"
	"math/rand"
	"os"
	"time"

<<<<<<< HEAD
	"github.com/rancher/k3s/pkg/cgroups"
	"github.com/rancher/k3s/pkg/daemons/config"
=======
	"github.com/rancher/k3s/pkg/agent/config"
	"github.com/rancher/k3s/pkg/agent/proxy"
	daemonconfig "github.com/rancher/k3s/pkg/daemons/config"
>>>>>>> 60cd86bc
	"github.com/rancher/k3s/pkg/daemons/executor"
	"github.com/rootless-containers/rootlesskit/pkg/parent/cgrouputil" // used for cgroup2 evacuation, not specific to rootless mode
	"github.com/sirupsen/logrus"
	"k8s.io/component-base/logs"
	_ "k8s.io/component-base/metrics/prometheus/restclient" // for client metric registration
	_ "k8s.io/component-base/metrics/prometheus/version"    // for version metric registration
)

const (
	unixPrefix    = "unix://"
	windowsPrefix = "npipe://"
)

func Agent(ctx context.Context, nodeConfig *daemonconfig.Node, proxy proxy.Proxy) error {
	rand.Seed(time.Now().UTC().UnixNano())

	logs.InitLogs()
	defer logs.FlushLogs()
	if err := startKubelet(ctx, &nodeConfig.AgentConfig); err != nil {
		return err
	}

	go func() {
		if !config.KubeProxyDisabled(ctx, nodeConfig, proxy) {
			if err := startKubeProxy(ctx, &nodeConfig.AgentConfig); err != nil {
				logrus.Fatalf("Failed to start kube-proxy: %v", err)
			}
		}
	}()

	return nil
}

func startKubeProxy(ctx context.Context, cfg *daemonconfig.Agent) error {
	argsMap := kubeProxyArgs(cfg)
	args := daemonconfig.GetArgs(argsMap, cfg.ExtraKubeProxyArgs)
	logrus.Infof("Running kube-proxy %s", daemonconfig.ArgString(args))
	return executor.KubeProxy(ctx, args)
}

<<<<<<< HEAD
func startKubelet(cfg *config.Agent) error {
	cgroupsCheck := cgroups.CheckCgroups()
	if cgroupsCheck.V2Evac {
		// evacuate processes from cgroup / to /init
		if err := cgrouputil.EvacuateCgroup2("init"); err != nil {
			logrus.Errorf("failed to evacuate cgroup2: %+v", err)
			return err
		}
	}

	argsMap := kubeletArgs(cfg, cgroupsCheck)
=======
func startKubelet(ctx context.Context, cfg *daemonconfig.Agent) error {
	argsMap := kubeletArgs(cfg)
>>>>>>> 60cd86bc

	args := daemonconfig.GetArgs(argsMap, cfg.ExtraKubeletArgs)
	logrus.Infof("Running kubelet %s", daemonconfig.ArgString(args))

	return executor.Kubelet(ctx, args)
}

// ImageCredProvAvailable checks to see if the kubelet image credential provider bin dir and config
// files exist and are of the correct types. This is exported so that it may be used by downstream projects.
func ImageCredProvAvailable(cfg *daemonconfig.Agent) bool {
	if info, err := os.Stat(cfg.ImageCredProvBinDir); err != nil || !info.IsDir() {
		logrus.Debugf("Kubelet image credential provider bin directory check failed: %v", err)
		return false
	}
	if info, err := os.Stat(cfg.ImageCredProvConfig); err != nil || info.IsDir() {
		logrus.Debugf("Kubelet image credential provider config file check failed: %v", err)
		return false
	}
	return true
}<|MERGE_RESOLUTION|>--- conflicted
+++ resolved
@@ -6,14 +6,10 @@
 	"os"
 	"time"
 
-<<<<<<< HEAD
-	"github.com/rancher/k3s/pkg/cgroups"
-	"github.com/rancher/k3s/pkg/daemons/config"
-=======
+  "github.com/rancher/k3s/pkg/cgroups"
 	"github.com/rancher/k3s/pkg/agent/config"
 	"github.com/rancher/k3s/pkg/agent/proxy"
 	daemonconfig "github.com/rancher/k3s/pkg/daemons/config"
->>>>>>> 60cd86bc
 	"github.com/rancher/k3s/pkg/daemons/executor"
 	"github.com/rootless-containers/rootlesskit/pkg/parent/cgrouputil" // used for cgroup2 evacuation, not specific to rootless mode
 	"github.com/sirupsen/logrus"
@@ -54,9 +50,8 @@
 	return executor.KubeProxy(ctx, args)
 }
 
-<<<<<<< HEAD
-func startKubelet(cfg *config.Agent) error {
-	cgroupsCheck := cgroups.CheckCgroups()
+func startKubelet(ctx context.Context, cfg *daemonconfig.Agent) error {
+  cgroupsCheck := cgroups.CheckCgroups()
 	if cgroupsCheck.V2Evac {
 		// evacuate processes from cgroup / to /init
 		if err := cgrouputil.EvacuateCgroup2("init"); err != nil {
@@ -64,12 +59,8 @@
 			return err
 		}
 	}
-
-	argsMap := kubeletArgs(cfg, cgroupsCheck)
-=======
-func startKubelet(ctx context.Context, cfg *daemonconfig.Agent) error {
+  
 	argsMap := kubeletArgs(cfg)
->>>>>>> 60cd86bc
 
 	args := daemonconfig.GetArgs(argsMap, cfg.ExtraKubeletArgs)
 	logrus.Infof("Running kubelet %s", daemonconfig.ArgString(args))
