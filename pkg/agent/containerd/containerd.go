--- conflicted
+++ resolved
@@ -26,27 +26,6 @@
 
 const (
 	maxMsgSize = 1024 * 1024 * 16
-<<<<<<< HEAD
-	configToml = `
-[plugins.opt]
-  path = "%OPT%"
-[plugins.cri]
-  stream_server_address = "%NODE%"
-  stream_server_port = "10010"
-  sandbox_image = "%PAUSEIMAGE%"
-`
-	configUserNSToml = `
-  disable_cgroup = true
-  disable_apparmor = true
-  restrict_oom_score_adj = true
-`
-	configCNIToml = `
-  [plugins.cri.cni]
-    bin_dir = "%CNIBIN%"
-    conf_dir = "%CNICFG%"
-`
-=======
->>>>>>> a66aae51
 )
 
 func Run(ctx context.Context, cfg *config.Node) error {
@@ -58,28 +37,7 @@
 		"--root", cfg.Containerd.Root,
 	}
 
-<<<<<<< HEAD
-	template := configToml
-	if system.RunningInUserNS() {
-		template += configUserNSToml
-	}
-	if !cfg.NoFlannel {
-		template += configCNIToml
-	}
-
-	template = strings.Replace(template, "%OPT%", cfg.Containerd.Opt, -1)
-	template = strings.Replace(template, "%CNIBIN%", cfg.AgentConfig.CNIBinDir, -1)
-	template = strings.Replace(template, "%CNICFG%", cfg.AgentConfig.CNIConfDir, -1)
-	template = strings.Replace(template, "%NODE%", cfg.AgentConfig.NodeName, -1)
-	if cfg.AgentConfig.PauseImage != "" {
-		template = strings.Replace(template, "%PAUSEIMAGE%", cfg.AgentConfig.PauseImage, -1)
-	} else {
-		template = strings.Replace(template, "%PAUSEIMAGE%", "k8s.gcr.io/pause:3.1", -1)
-	}
-	if err := util2.WriteFile(cfg.Containerd.Config, template); err != nil {
-=======
 	if err := setupContainerdConfig(ctx, cfg); err != nil {
->>>>>>> a66aae51
 		return err
 	}
 
