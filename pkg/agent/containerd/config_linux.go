--- conflicted
+++ resolved
@@ -42,13 +42,8 @@
 		return err
 	}
 
-<<<<<<< HEAD
-	isRunningInUserNS := system.RunningInUserNS()
+	isRunningInUserNS := userns.RunningInUserNS()
 	cgroupsCheck := cgroups.CheckCgroups()
-=======
-	isRunningInUserNS := userns.RunningInUserNS()
-	_, _, hasCFS, hasPIDs := cgroups.CheckCgroups()
->>>>>>> 60cd86bc
 	// "/sys/fs/cgroup" is namespaced
 	cgroupfsWritable := unix.Access("/sys/fs/cgroup", unix.W_OK) == nil
 	disableCgroup := isRunningInUserNS && (!cgroupsCheck.HasCFS || !cgroupsCheck.HasPIDs || !cgroupfsWritable)
