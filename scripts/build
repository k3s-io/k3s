--- conflicted
+++ resolved
@@ -78,11 +78,8 @@
     bin/containerd-shim-runc-v2 \
     bin/k3s-server \
     bin/k3s-etcd-snapshot \
-<<<<<<< HEAD
     bin/k3s-secrets-encrypt \
-=======
     bin/k3s-certificate \
->>>>>>> a8f7e9f7
     bin/kubectl \
     bin/crictl \
     bin/ctr
@@ -112,11 +109,8 @@
 ln -s containerd ./bin/k3s-agent
 ln -s containerd ./bin/k3s-server
 ln -s containerd ./bin/k3s-etcd-snapshot
-<<<<<<< HEAD
 ln -s containerd ./bin/k3s-secrets-encrypt
-=======
 ln -s containerd ./bin/k3s-certificate
->>>>>>> a8f7e9f7
 ln -s containerd ./bin/kubectl
 ln -s containerd ./bin/crictl
 ln -s containerd ./bin/ctr
