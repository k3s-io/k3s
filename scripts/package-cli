#!/bin/bash
set -e -x

cd $(dirname $0)/..

. ./scripts/version.sh

GO=${GO-go}

<<<<<<< HEAD
for i in crictl kubectl k3s-agent k3s-server k3s-etcd-snapshot k3s-secrets-encrypt k3s; do
=======
for i in crictl kubectl k3s-agent k3s-server k3s-etcd-snapshot k3s-certificate k3s ; do
>>>>>>> a8f7e9f7
    rm -f bin/$i
    ln -s containerd bin/$i
done

for i in bridge flannel host-local loopback portmap; do
    rm -f bin/$i
    ln -s cni bin/$i
done

cp contrib/util/check-config.sh bin/check-config

rm -rf build/data
mkdir -p build/data build/out
mkdir -p dist/artifacts

(
    set +x
    cd bin
    find . -not -path '*/\.*' -type f -exec sha256sum {} \; | sed -e 's| \./| |' | sort -k2 >.sha256sums
    (
        for f in $(find . -type l); do
            echo $f $(readlink $f)
        done
    ) | sed -e 's|^\./||' | sort >.links
    set -x
)

tar cvf ./build/out/data.tar --exclude ./bin/hyperkube ./bin ./etc 
zstd --no-progress -T0 -16 -f --long=25 --rm ./build/out/data.tar -o ./build/out/data.tar.zst
HASH=$(sha256sum ./build/out/data.tar.zst | awk '{print $1}')

cp ./build/out/data.tar.zst ./build/data/${HASH}.tar.zst

BIN_SUFFIX="-${ARCH}"
if [ ${ARCH} = amd64 ]; then
    BIN_SUFFIX=""
elif [ ${ARCH} = arm ]; then
    BIN_SUFFIX="-armhf"
fi

CMD_NAME=dist/artifacts/k3s${BIN_SUFFIX}

"${GO}" generate
LDFLAGS="
    -X github.com/rancher/k3s/pkg/version.Version=$VERSION
    -X github.com/rancher/k3s/pkg/version.GitCommit=${COMMIT:0:8}
    -w -s
"
STATIC="-extldflags '-static'"
CGO_ENABLED=0 "${GO}" build -ldflags "$LDFLAGS $STATIC" -o ${CMD_NAME} ./cmd/k3s/main.go

stat ${CMD_NAME}

./scripts/build-upload ${CMD_NAME} ${COMMIT}<|MERGE_RESOLUTION|>--- conflicted
+++ resolved
@@ -7,11 +7,7 @@
 
 GO=${GO-go}
 
-<<<<<<< HEAD
-for i in crictl kubectl k3s-agent k3s-server k3s-etcd-snapshot k3s-secrets-encrypt k3s; do
-=======
-for i in crictl kubectl k3s-agent k3s-server k3s-etcd-snapshot k3s-certificate k3s ; do
->>>>>>> a8f7e9f7
+for i in crictl kubectl k3s-agent k3s-server k3s-etcd-snapshot k3s-secrets-encrypt k3s-certificate k3s ; do
     rm -f bin/$i
     ln -s containerd bin/$i
 done
