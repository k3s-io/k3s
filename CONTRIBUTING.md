--- conflicted
+++ resolved
@@ -12,13 +12,8 @@
 - Doc issues are raised in this repository, and they are tracked under the `kind/documentation` label.
 - Pull requests are submitted to the K3s documentation source in the [Rancher docs repository.](https://github.com/rancher/docs/) The K3s docs content is in the `content/k3s/` directory.
 
-<<<<<<< HEAD
-=======
 If you're interested in contributing new tests, please see the `TESTING.md` in the tests directory.
 
-## Pull request and git commit guidance
-
->>>>>>> 66dacc6e
 ### Opening PRs and organizing commits
 PRs should generally address only 1 issue at a time. If you need to fix two bugs, open two separate PRs. This will keep the scope of your pull requests smaller and allow them to be reviewed and merged more quickly.
 
